--- conflicted
+++ resolved
@@ -20,25 +20,6 @@
 @pytest.mark.filterwarnings("ignore:num_chains")
 @pytest.mark.parametrize("duration", [3, 7])
 @pytest.mark.parametrize("forecast", [0, 7])
-<<<<<<< HEAD
-@pytest.mark.parametrize("options", [
-    {},
-    {"haar": True},
-    {"haar_full_mass": 2},
-    {"num_quant_bins": 2},
-    {"num_quant_bins": 4},
-    {"num_quant_bins": 8},
-    {"num_quant_bins": 12},
-    {"num_quant_bins": 16},
-    {"num_quant_bins": 2, "haar": True},
-    {"arrowhead_mass": True},
-    {"jit_compile": True},
-    {"jit_compile": True, "haar_full_mass": 2},
-    {"jit_compile": True, "num_quant_bins": 2},
-    {"num_chains": 2, "mp_context": "spawn"},
-    {"num_chains": 2, "mp_context": "spawn", "num_quant_bins": 2},
-    {"num_chains": 2, "mp_context": "spawn", "jit_compile": True},
-=======
 @pytest.mark.parametrize("algo,options", [
     ("svi", {}),
     ("svi", {"haar": False}),
@@ -58,7 +39,6 @@
     ("mcmc", {"num_chains": 2, "mp_context": "spawn"}),
     ("mcmc", {"num_chains": 2, "mp_context": "spawn", "num_quant_bins": 2}),
     ("mcmc", {"num_chains": 2, "mp_context": "spawn", "jit_compile": True}),
->>>>>>> fe9540ff
 ], ids=str)
 def test_simple_sir_smoke(duration, forecast, options, algo):
     population = 100
