--- conflicted
+++ resolved
@@ -263,12 +263,8 @@
     parser.add_argument("--haar", action="store_true")
     parser.add_argument("-n", "--num-samples", default=50, type=int)
     parser.add_argument("-np", "--num-particles", default=1024, type=int)
-<<<<<<< HEAD
-    parser.add_argument("-w", "--warmup-steps", default=50, type=int)
-=======
     parser.add_argument("-ess", "--ess-threshold", default=0.5, type=float)
     parser.add_argument("-w", "--warmup-steps", default=100, type=int)
->>>>>>> ec8a4a0c
     parser.add_argument("-t", "--max-tree-depth", default=5, type=int)
     parser.add_argument("-a", "--arrowhead-mass", action="store_true")
     parser.add_argument("-r", "--rng-seed", default=0, type=int)
